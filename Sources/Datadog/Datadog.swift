/*
 * Unless explicitly stated otherwise all files in this repository are licensed under the Apache License Version 2.0.
 * This product includes software developed at Datadog (https://www.datadoghq.com/).
 * Copyright 2019-2020 Datadog, Inc.
 */

import Foundation

/// SDK version associated with logs.
/// Should be synced with SDK releases.
<<<<<<< HEAD
internal let sdkVersion = "1.2.1-tracing-alpha1"
=======
internal let sdkVersion = "1.2.2"
>>>>>>> 6b199e18

/// Datadog SDK configuration object.
public class Datadog {
    /// Provides information about the app.
    public struct AppContext {
        internal let bundleType: BundleType
        internal let bundleIdentifier: String?
        /// Executable version (i.e. application version or app extension version)
        internal let bundleVersion: String?
        /// Executable name (i.e. application name or app extension name)
        internal let bundleName: String?

        public init(mainBundle: Bundle = Bundle.main) {
            let bundleVersion = mainBundle.object(forInfoDictionaryKey: "CFBundleVersion") as? String
            let bundleShortVersion = mainBundle.object(forInfoDictionaryKey: "CFBundleShortVersionString") as? String

            self.init(
                bundleType: mainBundle.bundlePath.hasSuffix(".appex") ? .iOSAppExtension : .iOSApp,
                bundleIdentifier: mainBundle.bundleIdentifier,
                bundleVersion: bundleShortVersion ?? bundleVersion,
                bundleName: mainBundle.object(forInfoDictionaryKey: "CFBundleExecutable") as? String
            )
        }

        internal init(
            bundleType: BundleType,
            bundleIdentifier: String?,
            bundleVersion: String?,
            bundleName: String?
        ) {
            self.bundleType = bundleType
            self.bundleIdentifier = bundleIdentifier
            self.bundleVersion = bundleVersion
            self.bundleName = bundleName
        }
    }

    /// Initializes the Datadog SDK.
    /// - Parameters:
    ///   - appContext: context passing information about the app.
    ///   - configuration: the SDK configuration obtained using `Datadog.Configuration.builderUsing(clientToken:)`.
    public static func initialize(appContext: AppContext, configuration: Configuration) {
        do {
            try initializeOrThrow(appContext: appContext, configuration: configuration)
        } catch {
            consolePrint("\(error)")
        }
    }

    /// Verbosity level of Datadog SDK. Can be used for debugging purposes.
    /// If set, internal events occuring inside SDK will be printed to debugger console if their level is equal or greater than `verbosityLevel`.
    /// Default is `nil`.
    public static var verbosityLevel: LogLevel? = nil

    public static func setUserInfo(
        id: String? = nil,
        name: String? = nil,
        email: String? = nil
    ) {
        instance?.userInfoProvider.value = UserInfo(id: id, name: name, email: email)
    }

    // MARK: - Internal

    internal static var instance: Datadog?

    internal let userInfoProvider: UserInfoProvider

    private static func initializeOrThrow(appContext: AppContext, configuration: Configuration) throws {
        guard Datadog.instance == nil else {
            throw ProgrammerError(description: "SDK is already initialized.")
        }
        let validConfiguration = try ValidConfiguration(
            configuration: configuration,
            appContext: appContext
        )

        let performance = PerformancePreset.best(for: appContext.bundleType)
        let dateProvider = SystemDateProvider()
        let userInfoProvider = UserInfoProvider()
        let networkConnectionInfoProvider = NetworkConnectionInfoProvider()
        let carrierInfoProvider = CarrierInfoProvider()

        // Initialize features:

        let httpClient = HTTPClient()
        let mobileDevice = MobileDevice.current

        let logging = LoggingFeature(
            directory: try obtainLoggingFeatureDirectory(),
            configuration: validConfiguration,
            performance: performance,
            mobileDevice: mobileDevice,
            httpClient: httpClient,
            logsUploadURLProvider: UploadURLProvider(
                urlWithClientToken: validConfiguration.logsUploadURLWithClientToken,
                queryItemProviders: [
                    .ddsource(),
                    .batchTime(using: dateProvider)
                ]
            ),
            dateProvider: dateProvider,
            userInfoProvider: userInfoProvider,
            networkConnectionInfoProvider: networkConnectionInfoProvider,
            carrierInfoProvider: carrierInfoProvider
        )

        let tracing = TracingFeature(
            directory: try obtainTracingFeatureDirectory(),
            configuration: validConfiguration,
            performance: performance,
            loggingFeatureAdapter: LoggingForTracingAdapter(loggingFeature: logging),
            mobileDevice: mobileDevice,
            httpClient: httpClient,
            tracesUploadURLProvider: UploadURLProvider(
                urlWithClientToken: validConfiguration.tracesUploadURLWithClientToken,
                queryItemProviders: [
                    .batchTime(using: dateProvider)
                ]
            ),
            dateProvider: dateProvider,
            tracingUUIDGenerator: DefaultTracingUUIDGenerator(),
            userInfoProvider: userInfoProvider,
            networkConnectionInfoProvider: networkConnectionInfoProvider,
            carrierInfoProvider: carrierInfoProvider
        )

        LoggingFeature.instance = logging
        TracingFeature.instance = tracing

        // Only after all features were initialized with no error thrown:
        self.instance = Datadog(
            userInfoProvider: userInfoProvider
        )
    }

    internal init(userInfoProvider: UserInfoProvider) {
        self.userInfoProvider = userInfoProvider
    }

    /// Internal feature made only for tests purpose.
    static func deinitializeOrThrow() throws {
        guard Datadog.instance != nil else {
            throw ProgrammerError(description: "Attempted to stop SDK before it was initialized.")
        }

        // Deinitialize features:

        LoggingFeature.instance = nil
        TracingFeature.instance = nil
        Datadog.instance = nil
    }
}

/// Convenience typealias.
internal typealias AppContext = Datadog.AppContext

/// An exception thrown due to programmer error when calling SDK public API.
/// It makes the SDK non-functional and print the error to developer in debugger console..
/// When thrown, check if configuration passed to `Datadog.initialize(...)` is correct
/// and if you do not call any other SDK methods before it returns.
internal struct ProgrammerError: Error, CustomStringConvertible {
    init(description: String) { self.description = "🔥 Datadog SDK usage error: \(description)" }
    let description: String
}

/// An exception thrown internally by SDK.
/// It is always handled by SDK (keeps it functional) and never passed to the user until `Datadog.verbosity` is set (then it might be printed in debugger console).
/// `InternalError` might be thrown due to programmer error (API misuse) or SDK internal inconsistency or external issues (e.g.  I/O errors). The SDK
/// should always recover from that failures.
internal struct InternalError: Error, CustomStringConvertible {
    let description: String
}<|MERGE_RESOLUTION|>--- conflicted
+++ resolved
@@ -8,11 +8,7 @@
 
 /// SDK version associated with logs.
 /// Should be synced with SDK releases.
-<<<<<<< HEAD
-internal let sdkVersion = "1.2.1-tracing-alpha1"
-=======
-internal let sdkVersion = "1.2.2"
->>>>>>> 6b199e18
+internal let sdkVersion = "1.2.2-tracing-alpha1"
 
 /// Datadog SDK configuration object.
 public class Datadog {
