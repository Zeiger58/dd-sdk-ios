--- conflicted
+++ resolved
@@ -14,8 +14,6 @@
 endef
 export DD_SDK_TESTING_XCCONFIG_CI
 
-<<<<<<< HEAD
-=======
 define DD_SDK_BASE_XCCONFIG
 // To enable Internal Monitoring APIs:\n
 SWIFT_ACTIVE_COMPILATION_CONDITIONS = DD_SDK_ENABLE_INTERNAL_MONITORING\n
@@ -29,7 +27,6 @@
 endef
 export DD_SDK_BASE_XCCONFIG
 
->>>>>>> ddb4dbdf
 # Installs tools and dependencies with homebrew.
 # Do not call 'brew update' and instead let Bitrise use its own brew bottle mirror.
 dependencies:
